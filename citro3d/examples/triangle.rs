--- conflicted
+++ resolved
@@ -55,13 +55,9 @@
     include_aligned_bytes!(concat!(env!("OUT_DIR"), "/examples/assets/vshader.shbin"));
 
 fn main() {
-<<<<<<< HEAD
-    let mut soc = Soc::init().expect("failed to get SOC");
-=======
     ctru::use_panic_handler();
 
     let mut soc = Soc::new().expect("failed to get SOC");
->>>>>>> 009b7eb9
     drop(soc.redirect_to_3dslink(true, true));
 
     let gfx = Gfx::new().expect("Couldn't obtain GFX controller");
@@ -96,19 +92,15 @@
     let mut vbo_data = Vec::with_capacity_in(VERTICES.len(), ctru::linear::LinearAllocator);
     vbo_data.extend_from_slice(VERTICES);
 
-<<<<<<< HEAD
     let mut buf_info = buffer::Info::new();
     let (attr_info, vbo_idx) = prepare_vbos(&mut buf_info, &vbo_data);
 
-    let (uloc_projection, projection) = scene_init(&mut program);
-=======
-    let (projection_uniform_idx, mut projection) = scene_init(&mut program, &vbo_data);
+    let (projection_uniform_idx, mut projection) = scene_init(&mut program);
 
     unsafe { citro3d_sys::Mtx_RotateY(&mut projection, -PI / 12.0, true) };
 
     let mut right_eye_projection = projection;
     unsafe { citro3d_sys::Mtx_RotateY(&mut right_eye_projection, 2.0 * PI / 12.0, true) };
->>>>>>> 009b7eb9
 
     while apt.main_loop() {
         hid.scan_input();
@@ -125,26 +117,20 @@
 
                 let clear_color: u32 = 0x7F_7F_7F_FF;
                 target.clear(ClearFlags::ALL, clear_color, 0);
-<<<<<<< HEAD
 
                 unsafe {
                     // Update the uniforms
                     citro3d_sys::C3D_FVUnifMtx4x4(
                         ctru_sys::GPU_VERTEX_SHADER,
-                        uloc_projection.into(),
-                        &projection,
+                        projection_uniform_idx.into(),
+                        projection,
                     );
                 }
 
                 instance.set_attr_info(&attr_info);
 
                 instance.draw_arrays(buffer::Primitive::Triangles, vbo_idx);
-            });
-        };
-=======
-                scene_render(projection_uniform_idx.into(), projection);
             };
->>>>>>> 009b7eb9
 
             render_to(&mut top_left_target, &projection);
             render_to(&mut top_right_target, &right_eye_projection);
@@ -233,28 +219,4 @@
 
         (projection_uniform_idx, projection)
     }
-<<<<<<< HEAD
-=======
-}
-
-fn scene_render(projection_uniform_idx: i32, projection: &C3D_Mtx) {
-    unsafe {
-        // Update the uniforms
-        citro3d_sys::C3D_FVUnifMtx4x4(
-            ctru_sys::GPU_VERTEX_SHADER,
-            projection_uniform_idx,
-            projection,
-        );
-
-        // Draw the VBO
-        citro3d_sys::C3D_DrawArrays(
-            ctru_sys::GPU_TRIANGLES,
-            0,
-            VERTICES
-                .len()
-                .try_into()
-                .expect("VERTICES.len() fits in i32"),
-        );
-    }
->>>>>>> 009b7eb9
 }